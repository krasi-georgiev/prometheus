// Copyright 2016 The Prometheus Authors
// Licensed under the Apache License, Version 2.0 (the "License");
// you may not use this file except in compliance with the License.
// You may obtain a copy of the License at
//
// http://www.apache.org/licenses/LICENSE-2.0
//
// Unless required by applicable law or agreed to in writing, software
// distributed under the License is distributed on an "AS IS" BASIS,
// WITHOUT WARRANTIES OR CONDITIONS OF ANY KIND, either express or implied.
// See the License for the specific language governing permissions and
// limitations under the License.

package retrieval

import (
	"bufio"
	"bytes"
	"compress/gzip"
	"fmt"
	"io"
	"net/http"
	"sync"
	"time"
	"unsafe"

	"github.com/prometheus/client_golang/prometheus"
	"github.com/prometheus/common/log"
<<<<<<< HEAD
=======
	"github.com/prometheus/common/model"
	"github.com/prometheus/common/version"
>>>>>>> 0a7c8e9d
	"golang.org/x/net/context"
	"golang.org/x/net/context/ctxhttp"

	"github.com/prometheus/prometheus/config"
	"github.com/prometheus/prometheus/pkg/labels"
	"github.com/prometheus/prometheus/pkg/textparse"
	"github.com/prometheus/prometheus/pkg/timestamp"
	"github.com/prometheus/prometheus/storage"
)

const (
	scrapeHealthMetricName       = "up"
	scrapeDurationMetricName     = "scrape_duration_seconds"
	scrapeSamplesMetricName      = "scrape_samples_scraped"
	samplesPostRelabelMetricName = "scrape_samples_post_metric_relabeling"
)

var (
	targetIntervalLength = prometheus.NewSummaryVec(
		prometheus.SummaryOpts{
			Name:       "prometheus_target_interval_length_seconds",
			Help:       "Actual intervals between scrapes.",
			Objectives: map[float64]float64{0.01: 0.001, 0.05: 0.005, 0.5: 0.05, 0.90: 0.01, 0.99: 0.001},
		},
		[]string{"interval"},
	)
	targetSkippedScrapes = prometheus.NewCounter(
		prometheus.CounterOpts{
			Name: "prometheus_target_skipped_scrapes_total",
			Help: "Total number of scrapes that were skipped because the metric storage was throttled.",
		},
	)
	targetReloadIntervalLength = prometheus.NewSummaryVec(
		prometheus.SummaryOpts{
			Name:       "prometheus_target_reload_length_seconds",
			Help:       "Actual interval to reload the scrape pool with a given configuration.",
			Objectives: map[float64]float64{0.01: 0.001, 0.05: 0.005, 0.5: 0.05, 0.90: 0.01, 0.99: 0.001},
		},
		[]string{"interval"},
	)
	targetSyncIntervalLength = prometheus.NewSummaryVec(
		prometheus.SummaryOpts{
			Name:       "prometheus_target_sync_length_seconds",
			Help:       "Actual interval to sync the scrape pool.",
			Objectives: map[float64]float64{0.01: 0.001, 0.05: 0.005, 0.5: 0.05, 0.90: 0.01, 0.99: 0.001},
		},
		[]string{"scrape_job"},
	)
	targetScrapePoolSyncsCounter = prometheus.NewCounterVec(
		prometheus.CounterOpts{
			Name: "prometheus_target_scrape_pool_sync_total",
			Help: "Total number of syncs that were executed on a scrape pool.",
		},
		[]string{"scrape_job"},
	)
	targetScrapeSampleLimit = prometheus.NewCounter(
		prometheus.CounterOpts{
			Name: "prometheus_target_scrapes_exceeded_sample_limit_total",
			Help: "Total number of scrapes that hit the sample limit and were rejected.",
		},
	)
)

func init() {
	prometheus.MustRegister(targetIntervalLength)
	prometheus.MustRegister(targetSkippedScrapes)
	prometheus.MustRegister(targetReloadIntervalLength)
	prometheus.MustRegister(targetSyncIntervalLength)
	prometheus.MustRegister(targetScrapePoolSyncsCounter)
	prometheus.MustRegister(targetScrapeSampleLimit)
}

// scrapePool manages scrapes for sets of targets.
type scrapePool struct {
	appendable Appendable

	ctx context.Context

	mtx    sync.RWMutex
	config *config.ScrapeConfig
	client *http.Client
	// Targets and loops must always be synchronized to have the same
	// set of hashes.
	targets map[uint64]*Target
	loops   map[uint64]loop

	// Constructor for new scrape loops. This is settable for testing convenience.
	newLoop func(context.Context, scraper, func() storage.Appender, func() storage.Appender) loop
}

func newScrapePool(ctx context.Context, cfg *config.ScrapeConfig, app Appendable) *scrapePool {
	client, err := NewHTTPClient(cfg.HTTPClientConfig)
	if err != nil {
		// Any errors that could occur here should be caught during config validation.
		log.Errorf("Error creating HTTP client for job %q: %s", cfg.JobName, err)
	}
	return &scrapePool{
		appendable: app,
		config:     cfg,
		ctx:        ctx,
		client:     client,
		targets:    map[uint64]*Target{},
		loops:      map[uint64]loop{},
		newLoop:    newScrapeLoop,
	}
}

// stop terminates all scrape loops and returns after they all terminated.
func (sp *scrapePool) stop() {
	var wg sync.WaitGroup

	sp.mtx.Lock()
	defer sp.mtx.Unlock()

	for fp, l := range sp.loops {
		wg.Add(1)

		go func(l loop) {
			l.stop()
			wg.Done()
		}(l)

		delete(sp.loops, fp)
		delete(sp.targets, fp)
	}

	wg.Wait()
}

// reload the scrape pool with the given scrape configuration. The target state is preserved
// but all scrape loops are restarted with the new scrape configuration.
// This method returns after all scrape loops that were stopped have fully terminated.
func (sp *scrapePool) reload(cfg *config.ScrapeConfig) {
	start := time.Now()

	sp.mtx.Lock()
	defer sp.mtx.Unlock()

	client, err := NewHTTPClient(cfg.HTTPClientConfig)
	if err != nil {
		// Any errors that could occur here should be caught during config validation.
		log.Errorf("Error creating HTTP client for job %q: %s", cfg.JobName, err)
	}
	sp.config = cfg
	sp.client = client

	var (
		wg       sync.WaitGroup
		interval = time.Duration(sp.config.ScrapeInterval)
		timeout  = time.Duration(sp.config.ScrapeTimeout)
	)

	for fp, oldLoop := range sp.loops {
		var (
			t       = sp.targets[fp]
			s       = &targetScraper{Target: t, client: sp.client}
			newLoop = sp.newLoop(sp.ctx, s,
				func() storage.Appender {
					return sp.sampleAppender(t)
				},
				func() storage.Appender {
					return sp.reportAppender(t)
				},
			)
		)
		wg.Add(1)

		go func(oldLoop, newLoop loop) {
			oldLoop.stop()
			wg.Done()

			go newLoop.run(interval, timeout, nil)
		}(oldLoop, newLoop)

		sp.loops[fp] = newLoop
	}

	wg.Wait()
	targetReloadIntervalLength.WithLabelValues(interval.String()).Observe(
		time.Since(start).Seconds(),
	)
}

// Sync converts target groups into actual scrape targets and synchronizes
// the currently running scraper with the resulting set.
func (sp *scrapePool) Sync(tgs []*config.TargetGroup) {
	start := time.Now()

	var all []*Target
	for _, tg := range tgs {
		targets, err := targetsFromGroup(tg, sp.config)
		if err != nil {
			log.With("err", err).Error("creating targets failed")
			continue
		}
		all = append(all, targets...)
	}
	sp.sync(all)

	targetSyncIntervalLength.WithLabelValues(sp.config.JobName).Observe(
		time.Since(start).Seconds(),
	)
	targetScrapePoolSyncsCounter.WithLabelValues(sp.config.JobName).Inc()
}

// sync takes a list of potentially duplicated targets, deduplicates them, starts
// scrape loops for new targets, and stops scrape loops for disappeared targets.
// It returns after all stopped scrape loops terminated.
func (sp *scrapePool) sync(targets []*Target) {
	sp.mtx.Lock()
	defer sp.mtx.Unlock()

	var (
		uniqueTargets = map[uint64]struct{}{}
		interval      = time.Duration(sp.config.ScrapeInterval)
		timeout       = time.Duration(sp.config.ScrapeTimeout)
	)

	for _, t := range targets {
		t := t
		hash := t.hash()
		uniqueTargets[hash] = struct{}{}

		if _, ok := sp.targets[hash]; !ok {
			s := &targetScraper{Target: t, client: sp.client}
			l := sp.newLoop(sp.ctx, s,
				func() storage.Appender {
					return sp.sampleAppender(t)
				},
				func() storage.Appender {
					return sp.reportAppender(t)
				},
			)

			sp.targets[hash] = t
			sp.loops[hash] = l

			go l.run(interval, timeout, nil)
		}
	}

	var wg sync.WaitGroup

	// Stop and remove old targets and scraper loops.
	for hash := range sp.targets {
		if _, ok := uniqueTargets[hash]; !ok {
			wg.Add(1)
			go func(l loop) {
				l.stop()
				wg.Done()
			}(sp.loops[hash])

			delete(sp.loops, hash)
			delete(sp.targets, hash)
		}
	}

	// Wait for all potentially stopped scrapers to terminate.
	// This covers the case of flapping targets. If the server is under high load, a new scraper
	// may be active and tries to insert. The old scraper that didn't terminate yet could still
	// be inserting a previous sample set.
	wg.Wait()
}

// sampleAppender returns an appender for ingested samples from the target.
func (sp *scrapePool) sampleAppender(target *Target) storage.Appender {
	app, err := sp.appendable.Appender()
	if err != nil {
		panic(err)
	}

	// The limit is applied after metrics are potentially dropped via relabeling.
	if sp.config.SampleLimit > 0 {
		app = &limitAppender{
			Appender: app,
			limit:    int(sp.config.SampleLimit),
		}
	}

	// The relabelAppender has to be inside the label-modifying appenders
	// so the relabeling rules are applied to the correct label set.
	if mrc := sp.config.MetricRelabelConfigs; len(mrc) > 0 {
		app = relabelAppender{
			Appender:    app,
			relabelings: mrc,
		}
	}

	if sp.config.HonorLabels {
		app = honorLabelsAppender{
			Appender: app,
			labels:   target.Labels(),
		}
	} else {
		app = ruleLabelsAppender{
			Appender: app,
			labels:   target.Labels(),
		}
	}
	return app
}

// reportAppender returns an appender for reporting samples for the target.
func (sp *scrapePool) reportAppender(target *Target) storage.Appender {
	app, err := sp.appendable.Appender()
	if err != nil {
		panic(err)
	}
	return ruleLabelsAppender{
		Appender: app,
		labels:   target.Labels(),
	}
}

// A scraper retrieves samples and accepts a status report at the end.
type scraper interface {
	scrape(ctx context.Context, w io.Writer) error
	report(start time.Time, dur time.Duration, err error)
	offset(interval time.Duration) time.Duration
}

// targetScraper implements the scraper interface for a target.
type targetScraper struct {
	*Target

	client *http.Client
	req    *http.Request

	gzipr *gzip.Reader
	buf   *bufio.Reader
}

const acceptHeader = `application/vnd.google.protobuf;proto=io.prometheus.client.MetricFamily;encoding=delimited;q=0.7,text/plain;version=0.0.4;q=0.3,*/*;q=0.1`

<<<<<<< HEAD
func (s *targetScraper) scrape(ctx context.Context, w io.Writer) error {
	if s.req == nil {
		req, err := http.NewRequest("GET", s.URL().String(), nil)
		if err != nil {
			return err
		}
		// Disable accept header to always negotiate for text format.
		// req.Header.Add("Accept", acceptHeader)
		req.Header.Add("Accept-Encoding", "gzip")

		s.req = req
	}
=======
var userAgentHeader = fmt.Sprintf("Prometheus/%s", version.Version)

func (s *targetScraper) scrape(ctx context.Context, ts time.Time) (model.Samples, error) {
	req, err := http.NewRequest("GET", s.URL().String(), nil)
	if err != nil {
		return nil, err
	}
	req.Header.Add("Accept", acceptHeader)
	req.Header.Set("User-Agent", userAgentHeader)
>>>>>>> 0a7c8e9d

	resp, err := ctxhttp.Do(ctx, s.client, s.req)
	if err != nil {
		return err
	}
	defer resp.Body.Close()

	if resp.StatusCode != http.StatusOK {
		return fmt.Errorf("server returned HTTP status %s", resp.Status)
	}

	if resp.Header.Get("Content-Encoding") != "gzip" {
		_, err = io.Copy(w, resp.Body)
		return err
	}

	if s.gzipr == nil {
		s.buf = bufio.NewReader(resp.Body)
		s.gzipr, err = gzip.NewReader(s.buf)
		if err != nil {
			return err
		}
	} else {
		s.buf.Reset(resp.Body)
		s.gzipr.Reset(s.buf)
	}

	_, err = io.Copy(w, s.gzipr)
	s.gzipr.Close()
	return err
}

// A loop can run and be stopped again. It must not be reused after it was stopped.
type loop interface {
	run(interval, timeout time.Duration, errc chan<- error)
	stop()
}

type scrapeLoop struct {
	scraper scraper

	appender       func() storage.Appender
	reportAppender func() storage.Appender

	cache map[string]uint64

	done   chan struct{}
	ctx    context.Context
	cancel func()
}

func newScrapeLoop(ctx context.Context, sc scraper, app, reportApp func() storage.Appender) loop {
	sl := &scrapeLoop{
		scraper:        sc,
		appender:       app,
		reportAppender: reportApp,
		cache:          map[string]uint64{},
		done:           make(chan struct{}),
	}
	sl.ctx, sl.cancel = context.WithCancel(ctx)

	return sl
}

func (sl *scrapeLoop) run(interval, timeout time.Duration, errc chan<- error) {
	defer close(sl.done)

	select {
	case <-time.After(sl.scraper.offset(interval)):
		// Continue after a scraping offset.
	case <-sl.ctx.Done():
		return
	}

	var last time.Time

	ticker := time.NewTicker(interval)
	defer ticker.Stop()

	buf := bytes.NewBuffer(make([]byte, 0, 16000))

	for {
		buf.Reset()
		select {
		case <-sl.ctx.Done():
			return
		default:
		}

		var (
			total, added int
			start        = time.Now()
			scrapeCtx, _ = context.WithTimeout(sl.ctx, timeout)
		)

		// Only record after the first scrape.
		if !last.IsZero() {
			targetIntervalLength.WithLabelValues(interval.String()).Observe(
				time.Since(last).Seconds(),
			)
		}

		err := sl.scraper.scrape(scrapeCtx, buf)
		if err == nil {
			b := buf.Bytes()

			if total, added, err = sl.append(b, start); err != nil {
				log.With("err", err).Error("append failed")
			}
		} else if errc != nil {
			errc <- err
		}

		sl.report(start, time.Since(start), total, added, err)
		last = start

		select {
		case <-sl.ctx.Done():
			return
		case <-ticker.C:
		}
	}
}

func (sl *scrapeLoop) stop() {
	sl.cancel()
	<-sl.done
}

type sample struct {
	metric labels.Labels
	t      int64
	v      float64
}

type samples []sample

func (s samples) Len() int      { return len(s) }
func (s samples) Swap(i, j int) { s[i], s[j] = s[j], s[i] }

func (s samples) Less(i, j int) bool {
	d := labels.Compare(s[i].metric, s[j].metric)
	if d < 0 {
		return true
	} else if d > 0 {
		return false
	}
	return s[i].t < s[j].t
}

func (sl *scrapeLoop) append(b []byte, ts time.Time) (total, added int, err error) {
	var (
		app     = sl.appender()
		p       = textparse.New(b)
		defTime = timestamp.FromTime(ts)
	)

loop:
	for p.Next() {
		total++

		t := defTime
		met, tp, v := p.At()
		if tp != nil {
			t = *tp
		}

		mets := yoloString(met)
		ref, ok := sl.cache[mets]
		if ok {
			switch err = app.AddFast(ref, t, v); err {
			case nil:
			case storage.ErrNotFound:
				ok = false
			case errSeriesDropped:
				continue
			default:
				break loop
			}
		}
		if !ok {
			var lset labels.Labels
			p.Metric(&lset)

			ref, err = app.Add(lset, t, v)
			// TODO(fabxc): also add a dropped-cache?
			switch err {
			case nil:
			case errSeriesDropped:
				continue
			default:
				break loop
			}
			// Allocate a real string.
			mets = string(met)
			sl.cache[mets] = ref
		}
		added++
	}
	if err == nil {
		err = p.Err()
	}
	if err != nil {
		app.Rollback()
		return total, 0, err
	}
	if err := app.Commit(); err != nil {
		return total, 0, err
	}
	return total, added, nil
}

func yoloString(b []byte) string {
	return *((*string)(unsafe.Pointer(&b)))
}

func (sl *scrapeLoop) report(start time.Time, duration time.Duration, scraped, appended int, err error) error {
	sl.scraper.report(start, duration, err)

	ts := timestamp.FromTime(start)

	var health float64
	if err == nil {
		health = 1
	}

	app := sl.reportAppender()

	if err := sl.addReportSample(app, scrapeHealthMetricName, ts, health); err != nil {
		app.Rollback()
		return err
	}
	if err := sl.addReportSample(app, scrapeDurationMetricName, ts, duration.Seconds()); err != nil {
		app.Rollback()
		return err
	}
	if err := sl.addReportSample(app, scrapeSamplesMetricName, ts, float64(scraped)); err != nil {
		app.Rollback()
		return err
	}
	if err := sl.addReportSample(app, samplesPostRelabelMetricName, ts, float64(appended)); err != nil {
		app.Rollback()
		return err
	}
	return app.Commit()
}

func (sl *scrapeLoop) addReportSample(app storage.Appender, s string, t int64, v float64) error {
	ref, ok := sl.cache[s]

	if ok {
		if err := app.AddFast(ref, t, v); err == nil {
			return nil
		} else if err != storage.ErrNotFound {
			return err
		}
	}
	met := labels.Labels{
		labels.Label{Name: labels.MetricName, Value: s},
	}
	ref, err := app.Add(met, t, v)
	if err != nil {
		return err
	}
	sl.cache[s] = ref

	return nil
}<|MERGE_RESOLUTION|>--- conflicted
+++ resolved
@@ -26,11 +26,8 @@
 
 	"github.com/prometheus/client_golang/prometheus"
 	"github.com/prometheus/common/log"
-<<<<<<< HEAD
-=======
-	"github.com/prometheus/common/model"
+
 	"github.com/prometheus/common/version"
->>>>>>> 0a7c8e9d
 	"golang.org/x/net/context"
 	"golang.org/x/net/context/ctxhttp"
 
@@ -365,7 +362,8 @@
 
 const acceptHeader = `application/vnd.google.protobuf;proto=io.prometheus.client.MetricFamily;encoding=delimited;q=0.7,text/plain;version=0.0.4;q=0.3,*/*;q=0.1`
 
-<<<<<<< HEAD
+var userAgentHeader = fmt.Sprintf("Prometheus/%s", version.Version)
+
 func (s *targetScraper) scrape(ctx context.Context, w io.Writer) error {
 	if s.req == nil {
 		req, err := http.NewRequest("GET", s.URL().String(), nil)
@@ -375,20 +373,10 @@
 		// Disable accept header to always negotiate for text format.
 		// req.Header.Add("Accept", acceptHeader)
 		req.Header.Add("Accept-Encoding", "gzip")
+		req.Header.Set("User-Agent", userAgentHeader)
 
 		s.req = req
 	}
-=======
-var userAgentHeader = fmt.Sprintf("Prometheus/%s", version.Version)
-
-func (s *targetScraper) scrape(ctx context.Context, ts time.Time) (model.Samples, error) {
-	req, err := http.NewRequest("GET", s.URL().String(), nil)
-	if err != nil {
-		return nil, err
-	}
-	req.Header.Add("Accept", acceptHeader)
-	req.Header.Set("User-Agent", userAgentHeader)
->>>>>>> 0a7c8e9d
 
 	resp, err := ctxhttp.Do(ctx, s.client, s.req)
 	if err != nil {
